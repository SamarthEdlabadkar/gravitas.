--- conflicted
+++ resolved
@@ -1,10 +1,6 @@
 import os
 from flask import Flask, jsonify, request
 from flask_cors import CORS
-<<<<<<< HEAD
-=======
-
->>>>>>> 0613da43
 from utils import *
 
 from pydantic import BaseModel, Field
